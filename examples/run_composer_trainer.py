#!/usr/bin/env python
# Copyright 2022 MosaicML Composer authors
# SPDX-License-Identifier: Apache-2.0

"""Entrypoint that runs the Composer trainer on a provided YAML hparams file.

Example that trains MNIST with label smoothing:

.. code-block:: console

    python examples/run_composer_trainer.py -f composer/yamls/models/classify_mnist_cpu.yaml --algorithms label_smoothing --alpha 0.1
"""

import logging
import os
import sys
import tempfile
import warnings

<<<<<<< HEAD
#!! REMOVE THE FOLLOWING LINE BEFORE MERGING; JUST FOR MLPERF
import performance

from composer.loggers import LogLevel
=======
>>>>>>> d8a76ada
from composer.trainer.trainer_hparams import TrainerHparams
from composer.utils import dist, warn_yahp_deprecation
from composer.utils.misc import warning_on_one_line


def _main():
    warnings.formatwarning = warning_on_one_line

    global_rank = dist.get_global_rank()

    logging.basicConfig(
        # Example of format string
        # 2022-06-29 11:22:26,152: rank0[822018][MainThread]: INFO: composer.trainer.trainer: Using precision Precision.FP32
        # Including the PID and thread name to help with debugging dataloader workers and callbacks that spawn background
        # threads / processes
        format=f'%(asctime)s: rank{global_rank}[%(process)d][%(threadName)s]: %(levelname)s: %(name)s: %(message)s')

    warn_yahp_deprecation()

    if len(sys.argv) == 1:
        sys.argv.append('--help')

    #!! REMOVE THE FOLLOWING LINE BEFORE MERGING; JUST FOR MLPERF
    performance.register_all_algorithms()

    hparams = TrainerHparams.create(cli_args=True)  # reads cli args from sys.argv

    trainer = hparams.initialize_object()

    # Log all hyperparameters.
    trainer.logger.log_hyperparameters(hparams.to_dict())

    # Only log the config once, since it should be the same on all ranks.
    if dist.get_global_rank() == 0:
        with tempfile.TemporaryDirectory() as tmpdir:
            hparams_name = os.path.join(tmpdir, 'hparams.yaml')
            with open(hparams_name, 'w+') as f:
                f.write(hparams.to_yaml())
            trainer.logger.upload_file(
                remote_file_name=f'{trainer.state.run_name}/hparams.yaml',
                file_path=f.name,
                overwrite=True,
            )

    # Print the config to the terminal and log to remote file system if on each local rank 0
    if dist.get_local_rank() == 0:
        print('*' * 30)
        print('Config:')
        print(hparams.to_yaml())
        print('*' * 30)

    trainer.fit()


if __name__ == '__main__':
    _main()<|MERGE_RESOLUTION|>--- conflicted
+++ resolved
@@ -17,13 +17,9 @@
 import tempfile
 import warnings
 
-<<<<<<< HEAD
 #!! REMOVE THE FOLLOWING LINE BEFORE MERGING; JUST FOR MLPERF
 import performance
 
-from composer.loggers import LogLevel
-=======
->>>>>>> d8a76ada
 from composer.trainer.trainer_hparams import TrainerHparams
 from composer.utils import dist, warn_yahp_deprecation
 from composer.utils.misc import warning_on_one_line
